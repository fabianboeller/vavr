--- conflicted
+++ resolved
@@ -195,17 +195,7 @@
     }
 
     @Override
-<<<<<<< HEAD
-    public <U, W> HashMap<U, W> flatMap(BiFunction<? super K, ? super V, ? extends java.lang.Iterable<? extends Entry<? extends U, ? extends W>>> mapper) {
-=======
-    public Option<Tuple2<K, V>> findLast(Predicate<? super Tuple2<K, V>> predicate) {
-        Objects.requireNonNull(predicate, "predicate is null");
-        return iterator().findLast(predicate);
-    }
-
-    @Override
     public <U, W> HashMap<U, W> flatMap(BiFunction<? super K, ? super V, ? extends java.lang.Iterable<? extends Tuple2<? extends U, ? extends W>>> mapper) {
->>>>>>> 2200ad13
         Objects.requireNonNull(mapper, "mapper is null");
         return foldLeft(HashMap.<U, W> empty(), (acc, entry) -> {
             for (Tuple2<? extends U, ? extends W> mappedEntry : mapper.apply(entry._1, entry._2)) {
@@ -390,14 +380,6 @@
     }
 
     @Override
-<<<<<<< HEAD
-=======
-    public Tuple2<K, V> reduceRight(BiFunction<? super Tuple2<K, V>, ? super Tuple2<K, V>, ? extends Tuple2<K, V>> op) {
-        return reduceLeft(op);
-    }
-
-    @Override
->>>>>>> 2200ad13
     public HashMap<K, V> remove(K key) {
         return new HashMap<>(trie.remove(key));
     }
